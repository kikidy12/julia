JULIAHOME = $(abspath ..)
include ../Make.inc

default all extra unicode gzip::
	@$(MAKE) -sC unicode

TESTS = default all extra \
core numbers strings unicode corelib hashing \
arrayops linalg fft sparse arpack bitarray \
random special functional bigint dists combinatorics statistics \
<<<<<<< HEAD
integers glpk linprog sparse bigfloat poly file Rmath remote zlib spawn sound
=======
glpk linprog sparse bigfloat poly file Rmath remote zlib sound image \
iterators gzip
>>>>>>> f30c586d

$(TESTS) ::
	$(QUIET_JULIA) $(JULIA_EXECUTABLE) ./runtests.jl $@

perf:
ifneq ($(MAKECMDGOALS),perf)
	$(QUIET_JULIA) $(JULIA_EXECUTABLE) perf/$@.jl
else
	@$(JULIA_EXECUTABLE) perf/$@.jl | perl -nle '@_=split/,/; printf "%-14s %7.3f\n", $$_[1], $$_[2]'
endif

benchmark:
	@$(MAKE) -C perf $@

clean:
	@$(MAKE) -C unicode $@
	@$(MAKE) -C perf $@

.PHONY: $(TESTS) perf benchmark clean
<|MERGE_RESOLUTION|>--- conflicted
+++ resolved
@@ -8,12 +8,8 @@
 core numbers strings unicode corelib hashing \
 arrayops linalg fft sparse arpack bitarray \
 random special functional bigint dists combinatorics statistics \
-<<<<<<< HEAD
-integers glpk linprog sparse bigfloat poly file Rmath remote zlib spawn sound
-=======
 glpk linprog sparse bigfloat poly file Rmath remote zlib sound image \
-iterators gzip
->>>>>>> f30c586d
+iterators gzip integers spawn
 
 $(TESTS) ::
 	$(QUIET_JULIA) $(JULIA_EXECUTABLE) ./runtests.jl $@
