# This file is a part of Julia. License is MIT: http://julialang.org/license

module TestBroadcastInternals

using Base.Broadcast: broadcast_shape, check_broadcast_shape, newindex, _bcs, _bcsm
using Base: Test, OneTo

@test @inferred(_bcs((), (3,5), (3,5))) == (3,5)
@test @inferred(_bcs((), (3,1), (3,5))) == (3,5)
@test @inferred(_bcs((), (3,),  (3,5))) == (3,5)
@test @inferred(_bcs((), (3,5), (3,)))  == (3,5)
@test_throws DimensionMismatch _bcs((), (3,5), (4,5))
@test_throws DimensionMismatch _bcs((), (3,5), (3,4))
@test @inferred(_bcs((), (-1:1, 2:5), (-1:1, 2:5))) == (-1:1, 2:5)
@test @inferred(_bcs((), (-1:1, 2:5), (1, 2:5)))    == (-1:1, 2:5)
@test @inferred(_bcs((), (-1:1, 1),   (1, 2:5)))    == (-1:1, 2:5)
@test @inferred(_bcs((), (-1:1,),     (-1:1, 2:5))) == (-1:1, 2:5)
@test_throws DimensionMismatch _bcs((), (-1:1, 2:6), (-1:1, 2:5))
@test_throws DimensionMismatch _bcs((), (-1:1, 2:5), (2, 2:5))

@test @inferred(broadcast_shape(zeros(3,4), zeros(3,4))) == (OneTo(3),OneTo(4))
@test @inferred(broadcast_shape(zeros(3,4), zeros(3)))   == (OneTo(3),OneTo(4))
@test @inferred(broadcast_shape(zeros(3),   zeros(3,4))) == (OneTo(3),OneTo(4))
@test @inferred(broadcast_shape(zeros(3), zeros(1,4), zeros(1))) == (OneTo(3),OneTo(4))

check_broadcast_shape((OneTo(3),OneTo(5)), zeros(3,5))
check_broadcast_shape((OneTo(3),OneTo(5)), zeros(3,1))
check_broadcast_shape((OneTo(3),OneTo(5)), zeros(3))
check_broadcast_shape((OneTo(3),OneTo(5)), zeros(3,5), zeros(3))
check_broadcast_shape((OneTo(3),OneTo(5)), zeros(3,5), 1)
check_broadcast_shape((OneTo(3),OneTo(5)), 5, 2)
@test_throws DimensionMismatch check_broadcast_shape((OneTo(3),OneTo(5)), zeros(2,5))
@test_throws DimensionMismatch check_broadcast_shape((OneTo(3),OneTo(5)), zeros(3,4))
@test_throws DimensionMismatch check_broadcast_shape((OneTo(3),OneTo(5)), zeros(3,4,2))
@test_throws DimensionMismatch check_broadcast_shape((OneTo(3),OneTo(5)), zeros(3,5), zeros(2))

check_broadcast_shape((-1:1, 6:9), (-1:1, 6:9))
check_broadcast_shape((-1:1, 6:9), (-1:1, 1))
check_broadcast_shape((-1:1, 6:9), (1, 6:9))
@test_throws DimensionMismatch check_broadcast_shape((-1:1, 6:9), (-1, 6:9))
@test_throws DimensionMismatch check_broadcast_shape((-1:1, 6:9), (-1:1, 6))
check_broadcast_shape((-1:1, 6:9), 1)

ci(x) = CartesianIndex(x)
@test @inferred(newindex(ci((2,2)), (true, true)))   == ci((2,2))
@test @inferred(newindex(ci((2,2)), (true, false)))  == ci((2,1))
@test @inferred(newindex(ci((2,2)), (false, true)))  == ci((1,2))
@test @inferred(newindex(ci((2,2)), (false, false))) == ci((1,1))
@test @inferred(newindex(ci((2,2)), (true,)))   == ci((2,))
@test @inferred(newindex(ci((2,2)), (false,))) == ci((1,))
@test @inferred(newindex(ci((2,2)), ())) == 1

end

function as_sub(x::AbstractVector)
    y = similar(x, eltype(x), tuple(([size(x)...]*2)...))
    y = view(y, 2:2:length(y))
    y[:] = x[:]
    y
end
function as_sub(x::AbstractMatrix)
    y = similar(x, eltype(x), tuple(([size(x)...]*2)...))
    y = view(y, 2:2:size(y,1), 2:2:size(y,2))
    for j=1:size(x,2)
        for i=1:size(x,1)
            y[i,j] = x[i,j]
        end
    end
    y
end
function as_sub{T}(x::AbstractArray{T,3})
    y = similar(x, eltype(x), tuple(([size(x)...]*2)...))
    y = view(y, 2:2:size(y,1), 2:2:size(y,2), 2:2:size(y,3))
    for k=1:size(x,3)
        for j=1:size(x,2)
            for i=1:size(x,1)
                y[i,j,k] = x[i,j,k]
            end
        end
    end
    y
end

bittest(f::Function, ewf::Function, a...) = (@test ewf(a...) == BitArray(broadcast(f, a...)))
n1 = 21
n2 = 32
n3 = 17
rb = 1:5

for arr in (identity, as_sub)
    @test broadcast(+, arr(eye(2)), arr([1, 4])) == [2 1; 4 5]
    @test broadcast(+, arr(eye(2)), arr([1  4])) == [2 4; 1 5]
    @test broadcast(+, arr([1  0]), arr([1, 4])) == [2 1; 5 4]
    @test broadcast(+, arr([1, 0]), arr([1  4])) == [2 5; 1 4]
    @test broadcast(+, arr([1, 0]), arr([1, 4])) == [2, 4]
    @test broadcast(+, arr([1, 0]), 2) == [3, 2]

    @test @inferred(arr(eye(2)) .+ arr([1, 4])) == arr([2 1; 4 5])
    @test arr(eye(2)) .+ arr([1  4]) == arr([2 4; 1 5])
    @test arr([1  0]) .+ arr([1, 4]) == arr([2 1; 5 4])
    @test arr([1, 0]) .+ arr([1  4]) == arr([2 5; 1 4])
    @test arr([1, 0]) .+ arr([1, 4]) == arr([2, 4])
    @test arr([1]) .+ arr([]) == arr([])

    A = arr(eye(2)); @test broadcast!(+, A, A, arr([1, 4])) == arr([2 1; 4 5])
    A = arr(eye(2)); @test broadcast!(+, A, A, arr([1  4])) == arr([2 4; 1 5])
    A = arr([1  0]); @test_throws DimensionMismatch broadcast!(+, A, A, arr([1, 4]))
    A = arr([1  0]); @test broadcast!(+, A, A, arr([1  4])) == arr([2 4])
    A = arr([1  0]); @test broadcast!(+, A, A, 2) == arr([3 2])

    @test arr([ 1    2])   .* arr([3,   4])   == [ 3 6; 4 8]
    @test arr([24.0 12.0]) ./ arr([2.0, 3.0]) == [12 6; 8 4]
    @test arr([1 2]) ./ arr([3, 4]) == [1/3 2/3; 1/4 2/4]
    @test arr([1 2]) .\ arr([3, 4]) == [3 1.5; 4 2]
    @test arr([3 4]) .^ arr([1, 2]) == [3 4; 9 16]
    @test arr(BitArray([true false])) .* arr(BitArray([true, true])) == [true false; true false]
    @test arr(BitArray([true false])) .^ arr(BitArray([false, true])) == [true true; true false]
    @test arr(BitArray([true false])) .^ arr([0, 3]) == [true true; true false]

    M = arr([11 12; 21 22])
    @test broadcast_getindex(M, eye(Int, 2).+1,arr([1, 2])) == [21 11; 12 22]
    @test_throws BoundsError broadcast_getindex(M, eye(Int, 2).+1,arr([1, -1]))
    @test_throws BoundsError broadcast_getindex(M, eye(Int, 2).+1,arr([1, 2]), [2])
    @test broadcast_getindex(M, eye(Int, 2).+1,arr([2, 1]), [1]) == [22 12; 11 21]

    A = arr(zeros(2,2))
    broadcast_setindex!(A, arr([21 11; 12 22]), eye(Int, 2).+1,arr([1, 2]))
    @test A == M
    broadcast_setindex!(A, 5, [1,2], [2 2])
    @test A == [11 5; 21 5]
    broadcast_setindex!(A, 7, [1,2], [1 2])
    @test A == fill(7, 2, 2)
    A = arr(zeros(3,3))
    broadcast_setindex!(A, 10:12, 1:3, 1:3)
    @test A == diagm(10:12)
    @test_throws BoundsError broadcast_setindex!(A, 7, [1,-1], [1 2])

    for (f, ewf) in (((==), (.==)),
                     ((<) , (.<) ),
                     ((!=), (.!=)),
                     ((<=), (.<=)))
        bittest(f, ewf, arr(eye(2)), arr([1, 4]))
        bittest(f, ewf, arr(eye(2)), arr([1  4]))
        bittest(f, ewf, arr([0, 1]), arr([1  4]))
        bittest(f, ewf, arr([0  1]), arr([1, 4]))
        bittest(f, ewf, arr([1, 0]), arr([1, 4]))
        bittest(f, ewf, arr(rand(rb, n1, n2, n3)), arr(rand(rb, n1, n2, n3)))
        bittest(f, ewf, arr(rand(rb,  1, n2, n3)), arr(rand(rb, n1,  1, n3)))
        bittest(f, ewf, arr(rand(rb,  1, n2,  1)), arr(rand(rb, n1,  1, n3)))
        bittest(f, ewf, arr(bitrand(n1, n2, n3)), arr(bitrand(n1, n2, n3)))
    end
end

r1 = 1:1
r2 = 1:5
ratio = [1,1/2,1/3,1/4,1/5]
@test r1.*r2 == [1:5;]
@test r1./r2 == ratio
m = [1:2;]'
@test m.*r2 == [1:5 2:2:10]
@test m./r2 ≈ [ratio 2ratio]
@test m./[r2;] ≈ [ratio 2ratio]

@test @inferred([0,1.2].+reshape([0,-2],1,1,2)) == reshape([0 -2; 1.2 -0.8],2,1,2)
rt = Base.return_types(.+, Tuple{Array{Float64, 3}, Array{Int, 1}})
@test length(rt) == 1 && rt[1] == Array{Float64, 3}
rt = Base.return_types(broadcast, Tuple{typeof(.+), Array{Float64, 3}, Array{Int, 3}})
@test length(rt) == 1 && rt[1] == Array{Float64, 3}
rt = Base.return_types(broadcast!, Tuple{Function, Array{Float64, 3}, Array{Float64, 3}, Array{Int, 1}})
@test length(rt) == 1 && rt[1] == Array{Float64, 3}

# f.(args...) syntax (#15032)
let x = [1,3.2,4.7], y = [3.5, pi, 1e-4], α = 0.2342
    @test sin.(x) == broadcast(sin, x)
    @test sin.(α) == broadcast(sin, α)
    @test factorial.(3) == broadcast(factorial, 3)
    @test atan2.(x, y) == broadcast(atan2, x, y)
    @test atan2.(x, y') == broadcast(atan2, x, y')
    @test atan2.(x, α) == broadcast(atan2, x, α)
    @test atan2.(α, y') == broadcast(atan2, α, y')
end

# issue 14725
let a = Number[2, 2.0, 4//2, 2+0im] / 2
    @test eltype(a) == Number
end
let a = Real[2, 2.0, 4//2] / 2
    @test eltype(a) == Real
end
let a = Real[2, 2.0, 4//2] / 2.0
    @test eltype(a) == Real
end

# issue 16164
let a = broadcast(Float32, [3, 4, 5])
    @test eltype(a) == Float32
end

# broadcasting scalars:
@test sin.(1) === broadcast(sin, 1) === sin(1)
@test (()->1234).() === broadcast(()->1234) === 1234

# issue #4883
@test isa(broadcast(tuple, [1 2 3], ["a", "b", "c"]), Matrix{Tuple{Int,String}})
@test isa(broadcast((x,y)->(x==1?1.0:x,y), [1 2 3], ["a", "b", "c"]), Matrix{Tuple{Real,String}})
let a = length.(["foo", "bar"])
    @test isa(a, Vector{Int})
    @test a == [3, 3]
end
let a = sin.([1, 2])
    @test isa(a, Vector{Float64})
    @test a ≈ [0.8414709848078965, 0.9092974268256817]
end

# PR 16988
@test Base.promote_op(+, Bool) === Int
<<<<<<< HEAD
@test isa(broadcast(+, true), Array{Int,0})
@test Base.promote_op(Float64, Bool) === Float64

# issue #17304
let foo = [[1,2,3],[4,5,6],[7,8,9]]
    @test max.(foo...) == broadcast(max, foo...) == [7,8,9]
end
=======
@test isa(broadcast(+, [true]), Array{Int,1})
@test Base.promote_op(Float64, Bool) === Float64
>>>>>>> 33f36b4d
<|MERGE_RESOLUTION|>--- conflicted
+++ resolved
@@ -214,15 +214,10 @@
 
 # PR 16988
 @test Base.promote_op(+, Bool) === Int
-<<<<<<< HEAD
-@test isa(broadcast(+, true), Array{Int,0})
+@test isa(broadcast(+, [true]), Array{Int,1})
 @test Base.promote_op(Float64, Bool) === Float64
 
 # issue #17304
 let foo = [[1,2,3],[4,5,6],[7,8,9]]
     @test max.(foo...) == broadcast(max, foo...) == [7,8,9]
-end
-=======
-@test isa(broadcast(+, [true]), Array{Int,1})
-@test Base.promote_op(Float64, Bool) === Float64
->>>>>>> 33f36b4d
+end