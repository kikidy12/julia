--- conflicted
+++ resolved
@@ -173,11 +173,8 @@
     jl_nb_available;
     jl_new_array;
     jl_new_closure;
-<<<<<<< HEAD
     jl_new_event_loop;
-=======
     jl_new_gf_internal;
->>>>>>> 3406c985
     jl_new_lambda_info;
     jl_new_struct_uninit;
     jl_new_struct;
