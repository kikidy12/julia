--- conflicted
+++ resolved
@@ -26,20 +26,12 @@
 
     int errcode;
 
-<<<<<<< HEAD
     bufstate_t state;
 
-    size_t maxsize;   // space allocated to buffer
-    size_t size;      // length of valid data in buf, >=ndirty
-    size_t bpos;      // current position in buffer
-    size_t ndirty;    // # bytes at &buf[0] that need to be written
-=======
-    char *buf;        // start of buffer
     off_t maxsize;    // space allocated to buffer
     off_t size;       // length of valid data in buf, >=ndirty
     off_t bpos;       // current position in buffer
     off_t ndirty;     // # bytes at &buf[0] that need to be written
->>>>>>> 26a44786
 
     off_t fpos;       // cached file pos
     size_t lineno;    // current line number
